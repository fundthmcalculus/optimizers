--- conflicted
+++ resolved
@@ -159,7 +159,7 @@
     from sklearn.cluster import KMeans
     kmeans = KMeans(n_clusters=n, random_state=42)
     points = np.sort(np.random.random(size=(n, k)), axis=0)
-    
+
     for step in range(n_steps):
         labels = kmeans.fit_predict(points)
         centers = kmeans.cluster_centers_
@@ -189,7 +189,6 @@
     if n < 1:
         raise ValueError("Number of points n must be at least 1.")
     points = np.ones((n, k), dtype=np.float64)
-<<<<<<< HEAD
     phi = (np.sqrt(5.0) + 1.0)  # golden angle
     N = 20 # TODO - Parameterize this for total revolutions?
     alpha_max = np.pi / 2.0 * N
@@ -230,24 +229,6 @@
         else:
             alpha_max = alpha_mid
     return alpha_mid
-=======
-    phi = np.pi * (np.sqrt(5.0) + 1.0)  # golden angle
-    indices = np.arange(0, n) + 0.5
-    theta = np.arccos(1 - 2 * indices / n)
-    points[:, 0] *= np.cos(theta)
-    points[:, 1] *= np.sin(theta)
-    for i in range(n):
-        for j in range(k):
-            if j == 0:
-                points[i, j] = np.cos(theta[j] * i)
-                points[i, 1:] = np.sin(theta[1:] * i)
-            elif j > 0:
-                points[i, j] = points[i, j - 1] * np.sin(phi * i)
-
-    # Normalize to unit sphere
-    points = points / 2.0 + 0.5  # Scale to [0,1]
-    return points
-
 
 @lru_cache(maxsize=16)
 def spiral_points(n: int, k: int) -> np.ndarray:
@@ -290,5 +271,4 @@
         reverse_r_scale = (r_scale+(1.0-r_scale)*i/(2*n))
         points[i, :] *= reverse_r_scale * np.dot(r_theta_n(theta_step*i/n), points[i - 1, :])
 
-    return points
->>>>>>> 5e6375e5
+    return points