import pytest
import matplotlib.pyplot as plt
import numpy as np

from optimizers.continuous.aco import AntColonyOptimizerConfig, AntColonyOptimizer
from optimizers.continuous.ga import (
    GeneticAlgorithmOptimizerConfig,
    GeneticAlgorithmOptimizer,
)
from optimizers.continuous.gd import (
    GradientDescentOptimizer,
    GradientDescentOptimizerConfig,
)
from optimizers.core.base import IOptimizerConfig
from optimizers.continuous.optimizer_strategy import (
    MultiTypeOptimizer,
    GroupedVariableOptimizerConfig,
    InputVariableGroup,
    GroupedVariableOptimizer,
)
from optimizers.continuous.pso import (
    ParticleSwarmOptimizerConfig,
    ParticleSwarmOptimizer,
)
<<<<<<< HEAD
from optimizers.solution_deck import SolutionDeck, fibonacci_sphere_points, lloyds_algorithm_points
=======
from optimizers.solution_deck import (
    SolutionDeck,
    fibonacci_sphere_points,
    spiral_points,
)
>>>>>>> 5e6375e5
from optimizers.continuous.variables import (
    InputContinuousVariable,
    InputDiscreteVariable,
    InputVariable,
)
from optimizers.core.types import AF, F


def optim_ackley(x: AF) -> F:
    a = 20.0
    b = 0.2
    c = 2 * np.pi
    d = len(x)
    return (
        -a * np.exp(-b * np.sqrt(np.sum(x**2) / d))
        - np.exp(1 / d * np.sum(np.cos(c * x)))
        + a
        + np.exp(1)
    )


def optim_rosenbrock(x: AF) -> F:
    # https://en.wikipedia.org/wiki/Rosenbrock_function
    return np.sum(100 * (x[0::2] ** 2 - x[1::2]) ** 2 + (x[0::2] - 1) ** 2)


def optim_para(x: AF) -> F:
    # N-dimensional parabola
    return np.sqrt(np.sum(np.power(x - 1.414, 2)))


def test_aco():
    input_variables = [
        InputContinuousVariable("x", -15, 30),
        InputContinuousVariable("y", -15, 30),
    ]

    config = AntColonyOptimizerConfig(
        name="Ant Colony Optimizer",
        population_size=30,
        num_generations=50,
        solution_archive_size=100,
        learning_rate=0.5,
        q=1.0,
        local_grad_optim="grad",
        joblib_prefer="processes",
    )
    optimizer = AntColonyOptimizer(
        config=config,
        variables=input_variables,
        fcn=optim_ackley,
    )
    best_solution = optimizer.solve()
    print(
        f"Best solution: {best_solution.solution_vector} with value: {best_solution.solution_score}"
    )
    assert pytest.approx(best_solution.solution_score) == optim_ackley(
        best_solution.solution_vector
    )


def test_ga():
    input_variables = [
        InputContinuousVariable("x", -15, 30),
        InputContinuousVariable("y", -15, 30),
    ]

    config = GeneticAlgorithmOptimizerConfig(
        name="GA Optimizer",
    )
    optimizer = GeneticAlgorithmOptimizer(
        config=config,
        variables=input_variables,
        fcn=optim_ackley,
    )
    best_solution = optimizer.solve()
    print(
        f"Best solution: {best_solution.solution_vector} with value: {best_solution.solution_score}"
    )
    assert pytest.approx(best_solution.solution_score) == optim_ackley(
        best_solution.solution_vector
    )


def test_group_optimize():
    input_variables = [
        InputContinuousVariable("x", -15, 30),
        InputContinuousVariable("y", -15, 30),
    ]

    config = GroupedVariableOptimizerConfig(
        name="Grouped Var Optimizer",
        groups=[
            InputVariableGroup(name="x", variables=["x"], optimizer_type="aco"),
            InputVariableGroup(name="y", variables=["y"], optimizer_type="ga"),
        ],
    )
    optimizer = GroupedVariableOptimizer(
        config=config,
        variables=input_variables,
        fcn=optim_ackley,
    )
    best_solution = optimizer.solve()
    print(
        f"Best solution: {best_solution.solution_vector} with value: {best_solution.solution_score}"
    )
    assert pytest.approx(best_solution.solution_score) == optim_ackley(
        best_solution.solution_vector
    )


def test_multi_optimizer():
    input_variables = [
        InputContinuousVariable("x", -15, 30),
        InputContinuousVariable("y", -15, 30),
    ]

    config = IOptimizerConfig(
        name="Various-types Optimizer",
    )
    optimizer = MultiTypeOptimizer(
        config=config,
        variables=input_variables,
        fcn=optim_ackley,
    )
    best_solution = optimizer.solve()
    print(
        f"Best solution: {best_solution.solution_vector} with value: {best_solution.solution_score}"
    )
    assert pytest.approx(best_solution.solution_score) == optim_ackley(
        best_solution.solution_vector
    )


def test_gd():
    n_dim = 10
    input_variables: list[InputVariable] = [
        InputContinuousVariable(f"cv-{ij}", lower_bound=-5, upper_bound=5)
        for ij in range(n_dim)
    ]
    # Append some discrete variables
    input_variables.extend(
        [
            InputDiscreteVariable(
                f"dv-{ij}", values=np.linspace(0, 2, num=40), initial_value=0
            )
            for ij in range(n_dim)
        ]
    )
    gd_soln = GradientDescentOptimizer(
        config=GradientDescentOptimizerConfig(
            name="GD-optim",
            parallel_discrete_search=True,
            discrete_search_size=40,
            n_jobs=4,
            joblib_prefer="processes",
        ),
        variables=input_variables,
        fcn=optim_ackley,
    )
    soln = gd_soln.solve()
    print("Best solution:", soln)
    assert soln is not None


def test_rosenbrock():
    n_dim = 10
    input_variables = [
        InputContinuousVariable(f"cv-{ij}", lower_bound=-5, upper_bound=5)
        for ij in range(n_dim)
    ]
    pso_soln = ParticleSwarmOptimizer(
        config=ParticleSwarmOptimizerConfig(
            name="PSO-optim",
        ),
        variables=input_variables,
        fcn=optim_rosenbrock,
    )
    soln = pso_soln.solve()
    print("Best solution:", soln)
    assert soln is not None


def test_fibonacci():
    n_dim = 3
    n_deck = 100
<<<<<<< HEAD
    solutions = fibonacci_sphere_points(n_deck, n_dim)
    print(
        f"Fibonacci points: {solutions.shape} with min: {solutions.min()} and max: {solutions.max()}"
    )
    plot_distributed_points(n_dim, solutions)


def test_peano():
    n_dim = 3
    n_deck = 100
    solutions = lloyds_algorithm_points(n_deck, n_dim)
    print(
        f"Peano Curve points: {solutions.shape} with min: {solutions.min()} and max: {solutions.max()}"
    )
    plot_distributed_points(n_dim, solutions)


def plot_distributed_points(n_dim: int, solutions: np.ndarray) -> None:
    if n_dim >= 3:
        ax = plt.figure(figsize=(8, 8)).add_subplot(projection="3d")
        ax.scatter(solutions[:, 0], solutions[:, 1], solutions[:, 2], c="blue", alpha=0.6)
        ax.set_zlabel("z")
        ax.set_zlim(bottom=-0.1, top=1.1)
    elif n_dim == 2:
        ax = plt.figure(figsize=(8, 8)).add_subplot()
        ax.scatter(solutions[:, 0], solutions[:, 1], c="blue", alpha=0.6)
    ax.set_xlabel("x")
    ax.set_ylabel("y")
    ax.set_xlim(left=-0.1, right=1.1)
    ax.set_ylim(bottom=-0.1, top=1.1)
=======
    points = fibonacci_sphere_points(n_deck, n_dim)

    # Plot the solution deck points
    plot_solution_spiral(n_dim, points)


def test_spiral():
    n_dim = 2
    n_deck = 100
    points = spiral_points(n_deck, n_dim)

    # Plot the solution deck points
    plot_solution_spiral(n_dim, points)


def plot_solution_spiral(n_dim: int, points: AF):
    if n_dim == 3:
        ax = plt.figure(figsize=(8, 8)).add_subplot(projection="3d")
        ax.scatter(points[:, 0], points[:, 1], points[:, 2], c="blue", alpha=0.6)
        ax.set_zlabel("z")
    elif n_dim == 2:
        ax = plt.figure(figsize=(8, 8)).add_subplot()
        ax.scatter(points[:, 0], points[:, 1], c="blue", alpha=0.6)
    ax.set_xlabel("x")
    ax.set_ylabel("y")
>>>>>>> 5e6375e5
    plt.title("Solution Distribution")
    plt.grid(True)
    plt.show()<|MERGE_RESOLUTION|>--- conflicted
+++ resolved
@@ -22,15 +22,12 @@
     ParticleSwarmOptimizerConfig,
     ParticleSwarmOptimizer,
 )
-<<<<<<< HEAD
-from optimizers.solution_deck import SolutionDeck, fibonacci_sphere_points, lloyds_algorithm_points
-=======
 from optimizers.solution_deck import (
     SolutionDeck,
     fibonacci_sphere_points,
     spiral_points,
-)
->>>>>>> 5e6375e5
+    lloyds_algorithm_points
+)
 from optimizers.continuous.variables import (
     InputContinuousVariable,
     InputDiscreteVariable,
@@ -217,43 +214,16 @@
 def test_fibonacci():
     n_dim = 3
     n_deck = 100
-<<<<<<< HEAD
-    solutions = fibonacci_sphere_points(n_deck, n_dim)
-    print(
-        f"Fibonacci points: {solutions.shape} with min: {solutions.min()} and max: {solutions.max()}"
-    )
-    plot_distributed_points(n_dim, solutions)
-
+    points = fibonacci_sphere_points(n_deck, n_dim)
+
+    # Plot the solution deck points
+    plot_solution_spiral(n_dim, points)
 
 def test_peano():
     n_dim = 3
     n_deck = 100
     solutions = lloyds_algorithm_points(n_deck, n_dim)
-    print(
-        f"Peano Curve points: {solutions.shape} with min: {solutions.min()} and max: {solutions.max()}"
-    )
-    plot_distributed_points(n_dim, solutions)
-
-
-def plot_distributed_points(n_dim: int, solutions: np.ndarray) -> None:
-    if n_dim >= 3:
-        ax = plt.figure(figsize=(8, 8)).add_subplot(projection="3d")
-        ax.scatter(solutions[:, 0], solutions[:, 1], solutions[:, 2], c="blue", alpha=0.6)
-        ax.set_zlabel("z")
-        ax.set_zlim(bottom=-0.1, top=1.1)
-    elif n_dim == 2:
-        ax = plt.figure(figsize=(8, 8)).add_subplot()
-        ax.scatter(solutions[:, 0], solutions[:, 1], c="blue", alpha=0.6)
-    ax.set_xlabel("x")
-    ax.set_ylabel("y")
-    ax.set_xlim(left=-0.1, right=1.1)
-    ax.set_ylim(bottom=-0.1, top=1.1)
-=======
-    points = fibonacci_sphere_points(n_deck, n_dim)
-
-    # Plot the solution deck points
-    plot_solution_spiral(n_dim, points)
-
+    plot_solution_spiral(n_dim, solutions)
 
 def test_spiral():
     n_dim = 2
@@ -269,12 +239,14 @@
         ax = plt.figure(figsize=(8, 8)).add_subplot(projection="3d")
         ax.scatter(points[:, 0], points[:, 1], points[:, 2], c="blue", alpha=0.6)
         ax.set_zlabel("z")
+        ax.set_zlim(bottom=-0.1, top=1.1)
     elif n_dim == 2:
         ax = plt.figure(figsize=(8, 8)).add_subplot()
         ax.scatter(points[:, 0], points[:, 1], c="blue", alpha=0.6)
     ax.set_xlabel("x")
     ax.set_ylabel("y")
->>>>>>> 5e6375e5
+    ax.set_xlim(left=-0.1, right=1.1)
+    ax.set_ylim(bottom=-0.1, top=1.1)
     plt.title("Solution Distribution")
     plt.grid(True)
     plt.show()